# concurrent-bitset

## About

Starting from Java version 1.0, the BitSet class has been available, representing an array of bits that can be set or cleared. It can be employed in various
scenarios where manipulation of bit-level information and flag handling is required, owing to its efficiency and compactness when dealing with substantial
volumes of bit-based data.
It sounds impressive, but there's a caveat: the native implementation of BitSet in Java is not thread-safe. The authors themselves caution about this
in comments within the class: **"A BitSet is not safe for multithreaded use without external synchronization."**
<<<<<<< HEAD

I tried to implement my thread-safe BitSet and want to show what came out of it. Important: the complete implementation will be included in the new version of 
my [moonshine project](https://github.com/ololx/moonshine), and you'll be able to check out the implementation there. For now, let's consider only 4 methods 
of the thread-safe BitSet.

```java
public interface ConcurrentBitSet {
    
    boolean get(int bitIndex);
    
    void set(int bitIndex);
    
    void clear(int bitIndex);
    
    void flip(int bitIndex);
}
```

Below, I will provide code examples of various ways to implement a thread-safe BitSet and their comparison using the following tests:
1. **thread safety correctness test**, which will demonstrate that a specific implementation is free from data races.
2. **benchmark**, which will showcase the performance of each implementation in terms of throughput.

=======

I tried to implement my thread-safe BitSet and want to show what came out of it. Important: the complete implementation will be included in the new version of 
my [moonshine project](https://github.com/ololx/moonshine), and you'll be able to check out the implementation there. For now, let's consider only 4 methods 
of the thread-safe BitSet.

```java
public interface ConcurrentBitSet {
    
    boolean get(int bitIndex);
    
    void set(int bitIndex);
    
    void clear(int bitIndex);
    
    void flip(int bitIndex);
}
```

Below, I will provide code examples of various ways to implement a thread-safe BitSet and their comparison using the following tests:
1. **thread safety correctness test**, which will demonstrate that a specific implementation is free from data races.
2. **benchmark**, which will showcase the performance of each implementation in terms of throughput.

>>>>>>> 37cc96b5
The **thread safety correctness test** is written using the [**MultithreadedTC**](https://www.cs.umd.edu/projects/PL/multithreadedtc/overview.html) framework, while 
the **benchmark** is conducted using the [**Java Microbenchmark Harness (JMH) **](https://github.com/openjdk/jmh).

To begin, let's attempt the Thread Safety Correctness Test on the native Java implementation of BitSet and verify that it's indeed not thread-safe, 
and the test can identify this.

```java
public class ConcurrentBitSetMultithreadingTest extends MultithreadedTest {

    private BitSet nativeBitSet;

    @Override
    public void initialize() {
        this.nativeBitSet = new BitSet(10);
    }

    public void thread1() throws InterruptedException {
        this.nativeBitSet.set(1);
    }

    public void thread2() throws InterruptedException {
        this.nativeBitSet.set(2);
    }

    @Override
    public void finish() {
        assertTrue(nativeBitSet.get(1) && nativeBitSet.get(2));
    }

    @Test
    public void set_get_test() throws Throwable {
        TestFramework.runManyTimes(new ConcurrentBitSetMultithreadingTest(), 1000);
    }
}
```

In this test, there are two threads simultaneously executing the thread1 and thread2 methods. Both of these methods set the values of bits 1 and 2, 
respectively. If there are no data races, both threads should be able to see the designated values and set them. *In the Java BitSet implementation, 
bits 1 and 2 belong to the same array element.* The finish method checks the values of bits 1 and 2: if both bits were set, then assertTrue won't throw an 
exception, otherwise, the test will fail.

Such a test on the native Java implementation of BitSet is expected to fail, indicating that the test has identified thread safety issues.

```shell
-------------------------------------------------------
 T E S T S
-------------------------------------------------------
Running io.github.ololx.samples.concurrent.bitset.ConcurrentBitsetTest
Tests run: 16, Failures: 0, Errors: 0, Skipped: 0, Time elapsed: 0.056 sec - in io.github.ololx.samples.concurrent.bitset.ConcurrentBitsetTest
Running io.github.ololx.samples.concurrent.bitset.ConcurrentBitSetMultithreadingTest
Tests run: 1, Failures: 1, Errors: 0, Skipped: 0, Time elapsed: 0.019 sec <<< FAILURE! - in io.github.ololx.samples.concurrent.bitset.ConcurrentBitSetMultithreadingTest
set_get_test(io.github.ololx.samples.concurrent.bitset.ConcurrentBitSetMultithreadingTest)  Time elapsed: 0.018 sec  <<< FAILURE!
junit.framework.AssertionFailedError: null
        at junit.framework.Assert.fail(Assert.java:55)
        at junit.framework.Assert.assertTrue(Assert.java:22)
        at junit.framework.Assert.assertTrue(Assert.java:31)
        at io.github.ololx.samples.concurrent.bitset.ConcurrentBitSetMultithreadingTest.finish(ConcurrentBitSetMultithreadingTest.java:28)


Results :

Failed tests: 
  ConcurrentBitSetMultithreadingTest.set_get_test:33->finish:28 null

Tests run: 17, Failures: 1, Errors: 0, Skipped: 0
```
<<<<<<< HEAD
## Concurrent BitSet using synchronization
=======
### 1. Concurrent BitSet using synchronization
>>>>>>> 37cc96b5

The first and most apparent approach is to synchronize each access to the internal data structures — the array of bits.
Effectively, it's enough to create a wrapper around the native BitSet instance, in which every invocation of methods from this instance would be synchronized.

```java
public class ConcurrentBitSetWithFullSynchronization {

    private final BitSet bitSet;

    private final Object monitor;

    public ConcurrentBitSetWithFullSynchronization(int size) {
        this.bitSet = new BitSet(size);
        this.monitor = new Object();
    }

    @Override
    public boolean get(int bitIndex) {
        synchronized (this.monitor) {
            return this.bitSet.get(bitIndex);
        }
    }

    @Override
    public void set(int bitIndex) {
        synchronized (this.monitor) {
            this.bitSet.set(bitIndex);
        }
    }

    @Override
    public void clear(int bitIndex) {
        synchronized (this.monitor) {
            this.bitSet.clear(bitIndex);
        }
    }

    @Override
    public void flip(int bitIndex) {
        synchronized (this.monitor) {
            this.bitSet.flip(bitIndex);
        }
    }
}
```

Such an implementation of BitSet is already considered thread-safe and passes the **thread safety correctness test**. It's important to note that now only one 
thread can be in any given method at a time, even if different parts of our BitSet are being accessed. In this scenario, under heavy multi-threaded usage, 
high performance should not be expected. I won't conduct the **benchmark** results for this implementation since there's nothing to compare the results to at 
the moment.

<<<<<<< HEAD
## Concurrent BitSet using read-write lock
=======
### 2. Concurrent BitSet using read-write lock
>>>>>>> 37cc96b5
The main drawback of the first implementation is the synchronization of any thread accessing the BitSet methods, which puts the threads in a sequential queue, 
causing them to wait for another thread to finish. In this case, it might be worth considering not blocking the threads attempting to read the BitSet value 
until a thread tries to modify the BitSet value. To implement such an approach, using a read-write lock could be a suitable choice.

A read-write lock distinguishes between read operations and write operations:
1. Read Lock: Multiple threads can hold a read lock simultaneously as long as no threads hold a write lock. This allows for concurrent read operations without 
blocking each other, which is useful when the data is being read more frequently than being written.
2. Write Lock: Only one thread can hold a write lock at a time, and during this time, no other thread can hold either a read or write lock. This ensures that 
   write operations are exclusive and don't interfere with each other or ongoing read operations.
   
The java.util.concurrent package in Java provides the ReentrantReadWriteLock class, which implements a read-write lock. This kind of lock can help achieve 
better concurrency in scenarios where there's a mix of read-heavy and write-heavy operations.

To implement a thread-safe BitSet using Java's ReentrantReadWriteLock, it's enough to create a wrapper around the native BitSet instance. In this wrapper, 
also need to initialize an instance of ReadWriteLock, and every call to the BitSet methods would be surrounded by the appropriate lock:
- A write-lock for methods that modify the BitSet's value.
- A read-lock for methods that read the BitSet's value.

```java
public class ConcurrentBitSetWithGeneralRWLock {

    private final BitSet bitSet;

    private final ReadWriteLock readWriteLock;

    public ConcurrentBitSetWithGeneralRWLock(int size) {
        this.bitSet = new BitSet(size);
        this.readWriteLock = new ReentrantReadWriteLock();
    }

    @Override
    public boolean get(int bitIndex) {
        return this.lockAndGet(bitIndex, () -> this.bitSet.get(bitIndex));
    }

    @Override
    public void set(int bitIndex) {
        this.lockAndSet(bitIndex, this.bitSet::set);
    }

    @Override
    public void clear(int bitIndex) {
        this.lockAndSet(bitIndex, this.bitSet::clear);
    }

    @Override
    public void flip(int bitIndex) {
        this.lockAndSet(bitIndex, this.bitSet::flip);
    }

    private Boolean lockAndGet(int bitIndex, Supplier<Boolean> getBitSupplier) {
        this.readWriteLock.readLock()
                .lock();

        try {
            return getBitSupplier.get();
        } finally {
            this.readWriteLock.readLock()
                    .unlock();
        }
    }

    private void lockAndSet(int bitIndex, Consumer<Integer> setBitConsumer) {
        this.readWriteLock.writeLock()
                .lock();

        try {
            setBitConsumer.accept(bitIndex);
        } finally {
            this.readWriteLock.writeLock()
                    .unlock();
        }
    }
}
```

Such an implementation, in theory, should be more performant than the previous one, as not all threads would be synchronized at all times. Let's test this 
assumption in practice using a **benchmark**.

```java
@State(Scope.Thread)
@Warmup(
        iterations = 5,
        time = 100,
        timeUnit = TimeUnit.MILLISECONDS
)
@Measurement(
        iterations = 5,
        time = 100,
        timeUnit = TimeUnit.MILLISECONDS
)
@Fork(3)
@BenchmarkMode(Mode.AverageTime)
@OutputTimeUnit(TimeUnit.MICROSECONDS)
public class ConcurrentBitSetBenchmark {

    private static final int AVAILABLE_CPU = Runtime.getRuntime()
            .availableProcessors();

    private static final String FULL_SYNCHRONIZATION = "javaNativeWithSynchronizationByThis";

    private static final String ONE_READ_WRITE_LOCK = "javaNativeWithOneReadWriteLock";

    private ConcurrentBitSet concurrentBitSet;

    @Param(
            {
                    FULL_SYNCHRONIZATION,
                    ONE_READ_WRITE_LOCK
            }
    )
    private String typeOfBitSetRealization;

    private ExecutorService executor;

    @Param({"10", "100", "1000"})
    private int sizeOfBitSet;

    @Param({"1", "10"})
    private int countOfSetters;

    @Param({"1", "10"})
    private int countOfGetters;

    public ConcurrentBitSetBenchmark() {}

    public static void main(String[] args) throws RunnerException {
        var options = new OptionsBuilder()
                .include(ConcurrentBitSetBenchmark.class.getSimpleName())
                .build();
        new Runner(options).run();
    }

    @Setup
    public void setup() {
        switch (typeOfBitSetRealization) {
            case FULL_SYNCHRONIZATION -> concurrentBitSet = new ConcurrentBitSetWithFullSynchronization(sizeOfBitSet);
            case ONE_READ_WRITE_LOCK -> concurrentBitSet = new ConcurrentBitSetWithGeneralRWLock(sizeOfBitSet);
        }

        executor = Executors.newWorkStealingPool(AVAILABLE_CPU);
    }

    @TearDown
    public void tearDown() {
        executor.shutdown();
    }

    @Benchmark
    public void get_set_benchmark(Blackhole blackhole) {
        var tasksCount = sizeOfBitSet * (countOfGetters + countOfSetters);
        var bitsetInvocations = new ArrayList<CompletableFuture<Void>>(tasksCount);

        for (int setBitOpNumber = 0; setBitOpNumber < countOfGetters; setBitOpNumber++) {
            bitsetInvocations.add(CompletableFuture.runAsync(() -> {
                for (int bitNumber = 0; bitNumber < sizeOfBitSet; bitNumber++) {
                    blackhole.consume(concurrentBitSet.get(bitNumber));
                }

            }, executor));
        }

        for (int getBitOpNumber = 0; getBitOpNumber < countOfSetters; getBitOpNumber++) {
            bitsetInvocations.add(CompletableFuture.runAsync(() -> {
                for (int bitNumber = 0; bitNumber < sizeOfBitSet; bitNumber++) {
                    concurrentBitSet.set(bitNumber);
                }

            }, executor));
        }

        CompletableFuture.allOf(bitsetInvocations.toArray(CompletableFuture[]::new))
                .join();
    }
}
```

This test is executed with different combinations of parameters:
- typeOfBitSetRealization - the type of thread-safe BitSet implementation:
    - javaNativeWithSynchronizationByThis - concurrent BitSet using synchronization;
    - javaNativeWithOneReadWriteLock - concurrent BitSet using read-write lock;
- countOfGetters - the number of accesses for reading a specific bit from the BitSet (number of threads for reading);
- countOfSetters - the number of accesses for writing a specific bit to the BitSet (number of threads for writing);
- sizeOfBitSet - the number of bits in the BitSet, also determines the number of bits read/written by each thread.

```shell
Benchmark                                    (countOfGetters)  (countOfSetters)  (sizeOfBitSet)            (typeOfBitSetRealization)  Mode  Cnt     Score     Error  Units
ConcurrentBitSetBenchmark.get_set_benchmark                 1                 1              10  javaNativeWithSynchronizationByThis  avgt   15     6,428 ±   0,321  us/op
ConcurrentBitSetBenchmark.get_set_benchmark                 1                 1              10       javaNativeWithOneReadWriteLock  avgt   15     6,531 ±   0,294  us/op
ConcurrentBitSetBenchmark.get_set_benchmark                 1                 1             100  javaNativeWithSynchronizationByThis  avgt   15     8,271 ±   0,176  us/op
ConcurrentBitSetBenchmark.get_set_benchmark                 1                 1             100       javaNativeWithOneReadWriteLock  avgt   15     9,347 ±   0,268  us/op
ConcurrentBitSetBenchmark.get_set_benchmark                 1                 1            1000  javaNativeWithSynchronizationByThis  avgt   15    41,002 ±   3,840  us/op
ConcurrentBitSetBenchmark.get_set_benchmark                 1                 1            1000       javaNativeWithOneReadWriteLock  avgt   15    49,092 ±   1,320  us/op
ConcurrentBitSetBenchmark.get_set_benchmark                 1                10              10  javaNativeWithSynchronizationByThis  avgt   15     8,107 ±   0,214  us/op
ConcurrentBitSetBenchmark.get_set_benchmark                 1                10              10       javaNativeWithOneReadWriteLock  avgt   15     8,996 ±   0,310  us/op
ConcurrentBitSetBenchmark.get_set_benchmark                 1                10             100  javaNativeWithSynchronizationByThis  avgt   15    42,455 ±   1,916  us/op
ConcurrentBitSetBenchmark.get_set_benchmark                 1                10             100       javaNativeWithOneReadWriteLock  avgt   15    29,082 ±   0,833  us/op
ConcurrentBitSetBenchmark.get_set_benchmark                 1                10            1000  javaNativeWithSynchronizationByThis  avgt   15  1177,444 ±  33,276  us/op
ConcurrentBitSetBenchmark.get_set_benchmark                 1                10            1000       javaNativeWithOneReadWriteLock  avgt   15   254,745 ±   4,431  us/op
ConcurrentBitSetBenchmark.get_set_benchmark                10                 1              10  javaNativeWithSynchronizationByThis  avgt   15     8,084 ±   0,359  us/op
ConcurrentBitSetBenchmark.get_set_benchmark                10                 1              10       javaNativeWithOneReadWriteLock  avgt   15     9,394 ±   0,289  us/op
ConcurrentBitSetBenchmark.get_set_benchmark                10                 1             100  javaNativeWithSynchronizationByThis  avgt   15    37,827 ±   0,907  us/op
ConcurrentBitSetBenchmark.get_set_benchmark                10                 1             100       javaNativeWithOneReadWriteLock  avgt   15    49,622 ±   4,295  us/op
ConcurrentBitSetBenchmark.get_set_benchmark                10                 1            1000  javaNativeWithSynchronizationByThis  avgt   15  1055,402 ±  45,362  us/op
ConcurrentBitSetBenchmark.get_set_benchmark                10                 1            1000       javaNativeWithOneReadWriteLock  avgt   15  2624,097 ± 346,594  us/op
ConcurrentBitSetBenchmark.get_set_benchmark                10                10              10  javaNativeWithSynchronizationByThis  avgt   15    10,623 ±   0,330  us/op
ConcurrentBitSetBenchmark.get_set_benchmark                10                10              10       javaNativeWithOneReadWriteLock  avgt   15    12,797 ±   0,496  us/op
ConcurrentBitSetBenchmark.get_set_benchmark                10                10             100  javaNativeWithSynchronizationByThis  avgt   15   103,904 ±   7,629  us/op
ConcurrentBitSetBenchmark.get_set_benchmark                10                10             100       javaNativeWithOneReadWriteLock  avgt   15    73,886 ±   3,412  us/op
ConcurrentBitSetBenchmark.get_set_benchmark                10                10            1000  javaNativeWithSynchronizationByThis  avgt   15  2299,186 ±  64,660  us/op
ConcurrentBitSetBenchmark.get_set_benchmark                10                10            1000       javaNativeWithOneReadWriteLock  avgt   15  1936,798 ± 191,437  us/op
```

As a result, we can observe that the implementation with a read-write lock performs better compared to the synchronized approach when there is high contention 
and more frequent write accesses.

<<<<<<< HEAD
## Lock-striping BitSet
=======
### 3. Concurrent BitSet with fine-grained locking

In the previous enhancement, is attempted to restrict a thread's access to reading from the BitSet only if another thread was attempting to write a value to 
the BitSet at that moment. Therefore, the new enhancement is based on the following idea - instead of locking access to the entire BitSet, it's better 
to synchronize access only when threads are accessing the same index in the array of bits. This approach is known as **fine-grained locking**. *It's worth noting 
that in a BitSet, all bits are stored in an array (in the native Java BitSet, this is a long[]), where each array element represents a machine word. 
And two threads writing to adjacent bytes shouldn't interfere with each other - word tearing is forbidden in the JVM.*

For the 'words' array, it's necessary to correspond array of locks. At the start, the size of the lock array should be less than or equal to the 
internal size of the 'words' array - this is important to prevent two locks on a single word. *The size of the lock array can be made a constructor parameter 
and configured more finely, but for simplicity, we'll create a lock array with the same dimension as the 'words' array.*
>>>>>>> 37cc96b5

```java
public class ConcurrentBitSetWithSegmentsRWLocks {

    private static final int ADDRESS_BITS_PER_WORD = 6;

    private final BitSet bitSet;

    private final ReadWriteLock[] readWriteLocks;

    public ConcurrentBitSetWithSegmentsRWLocks(int size) {
        this.bitSet = new BitSet(size);
        this.readWriteLocks = new ReadWriteLock[wordIndex(size - 1) + 1];
        IntStream.range(0, this.readWriteLocks.length)
                .forEach(index -> this.readWriteLocks[index] = new ReentrantReadWriteLock());
    }

    @Override
    public boolean get(int bitIndex) {
        return this.lockAndGet(bitIndex, () -> this.bitSet.get(bitIndex));
    }

    @Override
    public void set(int bitIndex) {
        this.lockAndSet(bitIndex, this.bitSet::set);
    }

    @Override
    public void clear(int bitIndex) {
        this.lockAndSet(bitIndex, this.bitSet::clear);
    }

    @Override
    public void flip(int bitIndex) {
        this.lockAndSet(bitIndex, this.bitSet::flip);
    }

    private Boolean lockAndGet(int bitIndex, Supplier<Boolean> getBitSupplier) {
        this.readWriteLocks[wordIndex(bitIndex)].readLock()
                .lock();

        try {
            return getBitSupplier.get();
        } finally {
            this.readWriteLocks[wordIndex(bitIndex)].readLock()
                    .unlock();
        }
    }

    private void lockAndSet(int bitIndex, Consumer<Integer> setBitConsumer) {
        this.readWriteLocks[wordIndex(bitIndex)].writeLock()
                .lock();

        try {
            setBitConsumer.accept(bitIndex);
        } finally {
            this.readWriteLocks[wordIndex(bitIndex)].writeLock()
                    .unlock();
        }
    }

    private int wordIndex(int bitIndex) {
        return bitIndex >> ADDRESS_BITS_PER_WORD;
    }
}
```

Such an implementation passes the **thread safety correctness test** and in theory, it should be more performant than the previous implementations, as 
evidenced by the **benchmark** results. In the new **benchmark**, the parameter typeOfBitSetRealization is added:
- javaNativeWithSynchronizationByThis - concurrent BitSet using synchronization;
- javaNativeWithOneReadWriteLock - concurrent BitSet using read-write lock;
- javaNativeWithManyReadWriteLocksBySegments - concurrent BitSet using fine-grained locking.

```shell
Benchmark                                    (countOfGetters)  (countOfSetters)  (sizeOfBitSet)                   (typeOfBitSetRealization)  Mode  Cnt     Score     Error  Units
ConcurrentBitSetBenchmark.get_set_benchmark                 1                 1              10         javaNativeWithSynchronizationByThis  avgt   15     7,699 ±   0,322  us/op
ConcurrentBitSetBenchmark.get_set_benchmark                 1                 1              10              javaNativeWithOneReadWriteLock  avgt   15     7,829 ±   0,298  us/op
ConcurrentBitSetBenchmark.get_set_benchmark                 1                 1              10  javaNativeWithManyReadWriteLocksBySegments  avgt   15     7,783 ±   0,238  us/op
ConcurrentBitSetBenchmark.get_set_benchmark                 1                 1             100         javaNativeWithSynchronizationByThis  avgt   15     9,793 ±   0,284  us/op
ConcurrentBitSetBenchmark.get_set_benchmark                 1                 1             100              javaNativeWithOneReadWriteLock  avgt   15    11,111 ±   0,390  us/op
ConcurrentBitSetBenchmark.get_set_benchmark                 1                 1             100  javaNativeWithManyReadWriteLocksBySegments  avgt   15    11,073 ±   0,520  us/op
ConcurrentBitSetBenchmark.get_set_benchmark                 1                 1            1000         javaNativeWithSynchronizationByThis  avgt   15    74,861 ±   4,352  us/op
ConcurrentBitSetBenchmark.get_set_benchmark                 1                 1            1000              javaNativeWithOneReadWriteLock  avgt   15    82,543 ±  10,358  us/op
ConcurrentBitSetBenchmark.get_set_benchmark                 1                 1            1000  javaNativeWithManyReadWriteLocksBySegments  avgt   15    36,263 ±   1,071  us/op
ConcurrentBitSetBenchmark.get_set_benchmark                 1                10              10         javaNativeWithSynchronizationByThis  avgt   15     9,499 ±   0,264  us/op
ConcurrentBitSetBenchmark.get_set_benchmark                 1                10              10              javaNativeWithOneReadWriteLock  avgt   15    10,676 ±   0,315  us/op
ConcurrentBitSetBenchmark.get_set_benchmark                 1                10              10  javaNativeWithManyReadWriteLocksBySegments  avgt   15    10,773 ±   0,338  us/op
ConcurrentBitSetBenchmark.get_set_benchmark                 1                10             100         javaNativeWithSynchronizationByThis  avgt   15    60,460 ±   1,840  us/op
ConcurrentBitSetBenchmark.get_set_benchmark                 1                10             100              javaNativeWithOneReadWriteLock  avgt   15    36,372 ±   1,293  us/op
ConcurrentBitSetBenchmark.get_set_benchmark                 1                10             100  javaNativeWithManyReadWriteLocksBySegments  avgt   15    34,836 ±   1,259  us/op
ConcurrentBitSetBenchmark.get_set_benchmark                 1                10            1000         javaNativeWithSynchronizationByThis  avgt   15  1476,659 ±  29,844  us/op
ConcurrentBitSetBenchmark.get_set_benchmark                 1                10            1000              javaNativeWithOneReadWriteLock  avgt   15   299,524 ±   9,073  us/op
ConcurrentBitSetBenchmark.get_set_benchmark                 1                10            1000  javaNativeWithManyReadWriteLocksBySegments  avgt   15   440,140 ±  23,995  us/op
ConcurrentBitSetBenchmark.get_set_benchmark                10                 1              10         javaNativeWithSynchronizationByThis  avgt   15     9,433 ±   0,330  us/op
ConcurrentBitSetBenchmark.get_set_benchmark                10                 1              10              javaNativeWithOneReadWriteLock  avgt   15    11,849 ±   1,004  us/op
ConcurrentBitSetBenchmark.get_set_benchmark                10                 1              10  javaNativeWithManyReadWriteLocksBySegments  avgt   15    11,416 ±   0,541  us/op
ConcurrentBitSetBenchmark.get_set_benchmark                10                 1             100         javaNativeWithSynchronizationByThis  avgt   15    58,306 ±   5,606  us/op
ConcurrentBitSetBenchmark.get_set_benchmark                10                 1             100              javaNativeWithOneReadWriteLock  avgt   15    69,939 ±   5,430  us/op
ConcurrentBitSetBenchmark.get_set_benchmark                10                 1             100  javaNativeWithManyReadWriteLocksBySegments  avgt   15    48,966 ±   2,279  us/op
ConcurrentBitSetBenchmark.get_set_benchmark                10                 1            1000         javaNativeWithSynchronizationByThis  avgt   15  1381,423 ±  22,395  us/op
ConcurrentBitSetBenchmark.get_set_benchmark                10                 1            1000              javaNativeWithOneReadWriteLock  avgt   15  3909,740 ± 281,098  us/op
ConcurrentBitSetBenchmark.get_set_benchmark                10                 1            1000  javaNativeWithManyReadWriteLocksBySegments  avgt   15   168,350 ±  23,639  us/op
ConcurrentBitSetBenchmark.get_set_benchmark                10                10              10         javaNativeWithSynchronizationByThis  avgt   15    12,352 ±   0,361  us/op
ConcurrentBitSetBenchmark.get_set_benchmark                10                10              10              javaNativeWithOneReadWriteLock  avgt   15    15,205 ±   0,377  us/op
ConcurrentBitSetBenchmark.get_set_benchmark                10                10              10  javaNativeWithManyReadWriteLocksBySegments  avgt   15    15,634 ±   0,640  us/op
ConcurrentBitSetBenchmark.get_set_benchmark                10                10             100         javaNativeWithSynchronizationByThis  avgt   15   156,676 ±   5,479  us/op
ConcurrentBitSetBenchmark.get_set_benchmark                10                10             100              javaNativeWithOneReadWriteLock  avgt   15   111,449 ±   2,473  us/op
ConcurrentBitSetBenchmark.get_set_benchmark                10                10             100  javaNativeWithManyReadWriteLocksBySegments  avgt   15    86,238 ±   4,826  us/op
ConcurrentBitSetBenchmark.get_set_benchmark                10                10            1000         javaNativeWithSynchronizationByThis  avgt   15  2726,229 ±  68,382  us/op
ConcurrentBitSetBenchmark.get_set_benchmark                10                10            1000              javaNativeWithOneReadWriteLock  avgt   15  3057,434 ± 404,412  us/op
ConcurrentBitSetBenchmark.get_set_benchmark                10                10            1000  javaNativeWithManyReadWriteLocksBySegments  avgt   15   595,612 ±  20,125  us/op
```

As a result, you can observe that fine-grained locking has proven to be more performant than the two previous approaches, and the performance advantage becomes 
more noticeable as the size of the BitSet elements increases.

### 4. Concurrent BitSet using lock free

The previous implementation turned out to be even more performant, but it still queues up threads, forcing them to wait for another thread's completion. 
Additionally, the extra cost of synchronizing the system context increases as the number of waiting threads grows. Therefore, the emphasis in this new 
implementation is on eliminating locks entirely.

The requirements for the new implementation can be formulated as follows:
1. Any two threads working with different words should not be synchronized or queued (word tearing is forbidden in the JVM).
2. If multiple threads access the same word for read/write, there should be no reordering of operations (happens-before guarantees between threads should be 
   provided).
3. Multiple readers for the same word index should not be blocked unless there is a writer among them.

When looking at these requirements, (1) is already inherent in the JVM and was utilized in the previous implementation, and for (2)-(3), we need to make our 
'words' array volatile. Unfortunately, we can't simply declare our 'words' array as volatile and be done with it: even if an array is declared as volatile, 
it doesn't provide volatile semantics for reading or writing its elements. For simultaneous access to the k-th element of the array, external synchronization 
is required. Volatile applies only to the array reference itself. However, we can implement our custom array with atomic features (similar to atomic data types), 
which would fulfill both (2) and (3). This custom array can provide us with volatile read operations and non-blocking insertion of new values through CAS operations.

```java
class AtomicWordArray { 
    private static final VarHandle WORDS_VAR_HANDLER = MethodHandles.arrayElementVarHandle(byte[].class);

    private final byte[] words;

    private AtomicWordArray(int size) {
        this.words = new byte[size];
    }

    private void setWordVolatile(int wordIndex, Function<Byte, Byte> binaryOperation) {
        byte currentWordValue;
        byte newWordValue;

        do {
            currentWordValue = this.getWordVolatile(wordIndex);
            newWordValue = binaryOperation.apply(currentWordValue);
        } while (!WORDS_VAR_HANDLER.compareAndSet(this.words, wordIndex, currentWordValue, newWordValue));
    }

    private byte getWordVolatile(int wordIndex) {
        return (byte) WORDS_VAR_HANDLER.getVolatile(this.words, wordIndex);
    }
}
```

I intentionally use a byte[] as the 'words' array, as this allows us to use 1 byte when creating an 8-bit BitSet instead of 64 bits, and simplifies 
the logic of working with bits. *However, nothing prevents us from implementing a similar Atomic array over long[].*
Now, it's enough to apply the AtomicWordArray in the lock-free BitSet implementation and write the implementation of the ConcurrentBitSet methods.

```java
public class NonBlockingConcurrentBitSet {

    private static final int WORD_SIZE = Byte.SIZE;

    private final AtomicWordArray data;

    public NonBlockingConcurrentBitset(int size) {
        this.data = new AtomicWordArray((size + WORD_SIZE - 1) / WORD_SIZE);
    }

    @Override
    public boolean get(int bitIndex) {
        int wordIndex = bitIndex / WORD_SIZE;
        int bitOffset = bitIndex % WORD_SIZE;
        int bitMask = 1 << bitOffset;

        return (this.data.getWordVolatile(wordIndex) & bitMask) >> bitOffset != 0;
    }

    @Override
    public void set(int bitIndex) {
        int wordIndex = bitIndex / WORD_SIZE;
        int bitOffset = bitIndex % WORD_SIZE;
        int bitMask = 1 << bitOffset;
        this.data.setWordVolatile(wordIndex, (word) -> (byte) (word | bitMask));
    }

    @Override
    public void clear(int bitIndex) {
        int wordIndex = bitIndex / WORD_SIZE;
        int bitOffset = bitIndex % WORD_SIZE;
        int bitMask = 1 << bitOffset;
        this.data.setWordVolatile(wordIndex, (word) -> (byte) (word & ~bitMask));
    }

    @Override
    public void flip(int bitIndex) {
        int wordIndex = bitIndex / WORD_SIZE;
        int bitOffset = bitIndex % WORD_SIZE;
        int bitMask = 1 << bitOffset;
        this.data.setWordVolatile(wordIndex, (word) -> (byte) (word ^ bitMask));
    }

    private static class AtomicWordArray {

        private static final VarHandle WORDS_VAR_HANDLER = MethodHandles.arrayElementVarHandle(byte[].class);

        private final byte[] words;

        private AtomicWordArray(int size) {
            this.words = new byte[size];
        }

        private void setWordVolatile(int wordIndex, Function<Byte, Byte> binaryOperation) {
            byte currentWordValue;
            byte newWordValue;

            do {
                currentWordValue = this.getWordVolatile(wordIndex);
                newWordValue = binaryOperation.apply(currentWordValue);
            } while (!WORDS_VAR_HANDLER.compareAndSet(this.words, wordIndex, currentWordValue, newWordValue));
        }

        private byte getWordVolatile(int wordIndex) {
            return (byte) WORDS_VAR_HANDLER.getVolatile(this.words, wordIndex);
        }
    }
}
```

This implementation passes the **thread safety correctness test**. In the new **benchmark**, the parameter typeOfBitSetRealization is added:
- javaNativeWithSynchronizationByThis - concurrent BitSet using synchronization;
- javaNativeWithOneReadWriteLock - concurrent BitSet using read-write lock;
- javaNativeWithManyReadWriteLocksBySegments - concurrent BitSet using fine-grained locking;
- NonBlockingConcurrentBitset - concurrent BitSet using lock free.

```shell
Benchmark                                    (countOfGetters)  (countOfSetters)  (sizeOfBitSet)                   (typeOfBitSetRealization)  Mode  Cnt     Score     Error  Units
ConcurrentBitSetBenchmark.get_set_benchmark                 1                 1              10         javaNativeWithSynchronizationByThis  avgt   15     7,656 ±   0,336  us/op
ConcurrentBitSetBenchmark.get_set_benchmark                 1                 1              10              javaNativeWithOneReadWriteLock  avgt   15     7,832 ±   0,240  us/op
ConcurrentBitSetBenchmark.get_set_benchmark                 1                 1              10  javaNativeWithManyReadWriteLocksBySegments  avgt   15     7,752 ±   0,208  us/op
ConcurrentBitSetBenchmark.get_set_benchmark                 1                 1              10                 NonBlockingConcurrentBitset  avgt   15     7,454 ±   0,234  us/op
ConcurrentBitSetBenchmark.get_set_benchmark                 1                 1             100         javaNativeWithSynchronizationByThis  avgt   15     9,724 ±   0,297  us/op
ConcurrentBitSetBenchmark.get_set_benchmark                 1                 1             100              javaNativeWithOneReadWriteLock  avgt   15    10,947 ±   0,271  us/op
ConcurrentBitSetBenchmark.get_set_benchmark                 1                 1             100  javaNativeWithManyReadWriteLocksBySegments  avgt   15    10,899 ±   0,202  us/op
ConcurrentBitSetBenchmark.get_set_benchmark                 1                 1             100                 NonBlockingConcurrentBitset  avgt   15     8,623 ±   0,281  us/op
ConcurrentBitSetBenchmark.get_set_benchmark                 1                 1            1000         javaNativeWithSynchronizationByThis  avgt   15    89,406 ±  12,940  us/op
ConcurrentBitSetBenchmark.get_set_benchmark                 1                 1            1000              javaNativeWithOneReadWriteLock  avgt   15    91,392 ±  13,781  us/op
ConcurrentBitSetBenchmark.get_set_benchmark                 1                 1            1000  javaNativeWithManyReadWriteLocksBySegments  avgt   15    38,202 ±   0,751  us/op
ConcurrentBitSetBenchmark.get_set_benchmark                 1                 1            1000                 NonBlockingConcurrentBitset  avgt   15    17,472 ±   0,373  us/op
ConcurrentBitSetBenchmark.get_set_benchmark                 1                10              10         javaNativeWithSynchronizationByThis  avgt   15     9,464 ±   0,323  us/op
ConcurrentBitSetBenchmark.get_set_benchmark                 1                10              10              javaNativeWithOneReadWriteLock  avgt   15    10,703 ±   0,381  us/op
ConcurrentBitSetBenchmark.get_set_benchmark                 1                10              10  javaNativeWithManyReadWriteLocksBySegments  avgt   15    11,571 ±   1,527  us/op
ConcurrentBitSetBenchmark.get_set_benchmark                 1                10              10                 NonBlockingConcurrentBitset  avgt   15     9,226 ±   0,246  us/op
ConcurrentBitSetBenchmark.get_set_benchmark                 1                10             100         javaNativeWithSynchronizationByThis  avgt   15    61,556 ±   3,826  us/op
ConcurrentBitSetBenchmark.get_set_benchmark                 1                10             100              javaNativeWithOneReadWriteLock  avgt   15    35,962 ±   0,850  us/op
ConcurrentBitSetBenchmark.get_set_benchmark                 1                10             100  javaNativeWithManyReadWriteLocksBySegments  avgt   15    35,348 ±   0,899  us/op
ConcurrentBitSetBenchmark.get_set_benchmark                 1                10             100                 NonBlockingConcurrentBitset  avgt   15    22,491 ±   0,540  us/op
ConcurrentBitSetBenchmark.get_set_benchmark                 1                10            1000         javaNativeWithSynchronizationByThis  avgt   15  1486,774 ±  27,128  us/op
ConcurrentBitSetBenchmark.get_set_benchmark                 1                10            1000              javaNativeWithOneReadWriteLock  avgt   15   299,919 ±   7,424  us/op
ConcurrentBitSetBenchmark.get_set_benchmark                 1                10            1000  javaNativeWithManyReadWriteLocksBySegments  avgt   15   401,058 ±  49,839  us/op
ConcurrentBitSetBenchmark.get_set_benchmark                 1                10            1000                 NonBlockingConcurrentBitset  avgt   15   369,163 ±  63,357  us/op
ConcurrentBitSetBenchmark.get_set_benchmark                10                 1              10         javaNativeWithSynchronizationByThis  avgt   15     9,565 ±   0,362  us/op
ConcurrentBitSetBenchmark.get_set_benchmark                10                 1              10              javaNativeWithOneReadWriteLock  avgt   15    11,375 ±   0,514  us/op
ConcurrentBitSetBenchmark.get_set_benchmark                10                 1              10  javaNativeWithManyReadWriteLocksBySegments  avgt   15    11,423 ±   0,444  us/op
ConcurrentBitSetBenchmark.get_set_benchmark                10                 1              10                 NonBlockingConcurrentBitset  avgt   15     8,946 ±   0,345  us/op
ConcurrentBitSetBenchmark.get_set_benchmark                10                 1             100         javaNativeWithSynchronizationByThis  avgt   15    58,032 ±   6,095  us/op
ConcurrentBitSetBenchmark.get_set_benchmark                10                 1             100              javaNativeWithOneReadWriteLock  avgt   15    68,904 ±   9,292  us/op
ConcurrentBitSetBenchmark.get_set_benchmark                10                 1             100  javaNativeWithManyReadWriteLocksBySegments  avgt   15    48,261 ±   1,748  us/op
ConcurrentBitSetBenchmark.get_set_benchmark                10                 1             100                 NonBlockingConcurrentBitset  avgt   15    11,529 ±   0,484  us/op
ConcurrentBitSetBenchmark.get_set_benchmark                10                 1            1000         javaNativeWithSynchronizationByThis  avgt   15  1387,168 ±  49,555  us/op
ConcurrentBitSetBenchmark.get_set_benchmark                10                 1            1000              javaNativeWithOneReadWriteLock  avgt   15  4120,876 ± 220,844  us/op
ConcurrentBitSetBenchmark.get_set_benchmark                10                 1            1000  javaNativeWithManyReadWriteLocksBySegments  avgt   15   164,937 ±  18,257  us/op
ConcurrentBitSetBenchmark.get_set_benchmark                10                 1            1000                 NonBlockingConcurrentBitset  avgt   15    31,130 ±   1,029  us/op
ConcurrentBitSetBenchmark.get_set_benchmark                10                10              10         javaNativeWithSynchronizationByThis  avgt   15    12,579 ±   0,472  us/op
ConcurrentBitSetBenchmark.get_set_benchmark                10                10              10              javaNativeWithOneReadWriteLock  avgt   15    15,902 ±   1,814  us/op
ConcurrentBitSetBenchmark.get_set_benchmark                10                10              10  javaNativeWithManyReadWriteLocksBySegments  avgt   15    15,073 ±   0,340  us/op
ConcurrentBitSetBenchmark.get_set_benchmark                10                10              10                 NonBlockingConcurrentBitset  avgt   15    10,635 ±   0,307  us/op
ConcurrentBitSetBenchmark.get_set_benchmark                10                10             100         javaNativeWithSynchronizationByThis  avgt   15   161,320 ±   9,932  us/op
ConcurrentBitSetBenchmark.get_set_benchmark                10                10             100              javaNativeWithOneReadWriteLock  avgt   15   112,624 ±   8,444  us/op
ConcurrentBitSetBenchmark.get_set_benchmark                10                10             100  javaNativeWithManyReadWriteLocksBySegments  avgt   15    87,816 ±   6,076  us/op
ConcurrentBitSetBenchmark.get_set_benchmark                10                10             100                 NonBlockingConcurrentBitset  avgt   15    29,311 ±   0,646  us/op
ConcurrentBitSetBenchmark.get_set_benchmark                10                10            1000         javaNativeWithSynchronizationByThis  avgt   15  2679,864 ±  32,310  us/op
ConcurrentBitSetBenchmark.get_set_benchmark                10                10            1000              javaNativeWithOneReadWriteLock  avgt   15  3003,053 ± 398,642  us/op
ConcurrentBitSetBenchmark.get_set_benchmark                10                10            1000  javaNativeWithManyReadWriteLocksBySegments  avgt   15   523,785 ±  37,843  us/op
ConcurrentBitSetBenchmark.get_set_benchmark                10                10            1000                 NonBlockingConcurrentBitset  avgt   15   471,832 ±  68,409  us/op
```

As a result, it's evident that the current implementation has outperformed all the previous ones in terms of performance, all while maintaining the absence 
of compromises present in the 2nd and 3rd implementations. It's also worth noting that with low or no contention (1 setter, 1 getter, and 10 bits), 
all implementations exhibit similar performance.<|MERGE_RESOLUTION|>--- conflicted
+++ resolved
@@ -7,7 +7,6 @@
 volumes of bit-based data.
 It sounds impressive, but there's a caveat: the native implementation of BitSet in Java is not thread-safe. The authors themselves caution about this
 in comments within the class: **"A BitSet is not safe for multithreaded use without external synchronization."**
-<<<<<<< HEAD
 
 I tried to implement my thread-safe BitSet and want to show what came out of it. Important: the complete implementation will be included in the new version of 
 my [moonshine project](https://github.com/ololx/moonshine), and you'll be able to check out the implementation there. For now, let's consider only 4 methods 
@@ -30,30 +29,6 @@
 1. **thread safety correctness test**, which will demonstrate that a specific implementation is free from data races.
 2. **benchmark**, which will showcase the performance of each implementation in terms of throughput.
 
-=======
-
-I tried to implement my thread-safe BitSet and want to show what came out of it. Important: the complete implementation will be included in the new version of 
-my [moonshine project](https://github.com/ololx/moonshine), and you'll be able to check out the implementation there. For now, let's consider only 4 methods 
-of the thread-safe BitSet.
-
-```java
-public interface ConcurrentBitSet {
-    
-    boolean get(int bitIndex);
-    
-    void set(int bitIndex);
-    
-    void clear(int bitIndex);
-    
-    void flip(int bitIndex);
-}
-```
-
-Below, I will provide code examples of various ways to implement a thread-safe BitSet and their comparison using the following tests:
-1. **thread safety correctness test**, which will demonstrate that a specific implementation is free from data races.
-2. **benchmark**, which will showcase the performance of each implementation in terms of throughput.
-
->>>>>>> 37cc96b5
 The **thread safety correctness test** is written using the [**MultithreadedTC**](https://www.cs.umd.edu/projects/PL/multithreadedtc/overview.html) framework, while 
 the **benchmark** is conducted using the [**Java Microbenchmark Harness (JMH) **](https://github.com/openjdk/jmh).
 
@@ -120,11 +95,7 @@
 
 Tests run: 17, Failures: 1, Errors: 0, Skipped: 0
 ```
-<<<<<<< HEAD
-## Concurrent BitSet using synchronization
-=======
 ### 1. Concurrent BitSet using synchronization
->>>>>>> 37cc96b5
 
 The first and most apparent approach is to synchronize each access to the internal data structures — the array of bits.
 Effectively, it's enough to create a wrapper around the native BitSet instance, in which every invocation of methods from this instance would be synchronized.
@@ -176,11 +147,7 @@
 high performance should not be expected. I won't conduct the **benchmark** results for this implementation since there's nothing to compare the results to at 
 the moment.
 
-<<<<<<< HEAD
-## Concurrent BitSet using read-write lock
-=======
 ### 2. Concurrent BitSet using read-write lock
->>>>>>> 37cc96b5
 The main drawback of the first implementation is the synchronization of any thread accessing the BitSet methods, which puts the threads in a sequential queue, 
 causing them to wait for another thread to finish. In this case, it might be worth considering not blocking the threads attempting to read the BitSet value 
 until a thread tries to modify the BitSet value. To implement such an approach, using a read-write lock could be a suitable choice.
@@ -397,9 +364,6 @@
 As a result, we can observe that the implementation with a read-write lock performs better compared to the synchronized approach when there is high contention 
 and more frequent write accesses.
 
-<<<<<<< HEAD
-## Lock-striping BitSet
-=======
 ### 3. Concurrent BitSet with fine-grained locking
 
 In the previous enhancement, is attempted to restrict a thread's access to reading from the BitSet only if another thread was attempting to write a value to 
@@ -411,7 +375,6 @@
 For the 'words' array, it's necessary to correspond array of locks. At the start, the size of the lock array should be less than or equal to the 
 internal size of the 'words' array - this is important to prevent two locks on a single word. *The size of the lock array can be made a constructor parameter 
 and configured more finely, but for simplicity, we'll create a lock array with the same dimension as the 'words' array.*
->>>>>>> 37cc96b5
 
 ```java
 public class ConcurrentBitSetWithSegmentsRWLocks {
